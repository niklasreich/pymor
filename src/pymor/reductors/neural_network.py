--- conflicted
+++ resolved
@@ -11,900 +11,6 @@
 """
 
 from pymor.core.config import config
-<<<<<<< HEAD
-
-
-if config.HAVE_TORCH:
-    from numbers import Number
-
-    import numpy as np
-
-    import torch
-    import torch.nn as nn
-    import torch.optim as optim
-    import torch.utils as utils
-
-    from pymor.algorithms.pod import pod
-    from pymor.algorithms.projection import project
-    from pymor.core.base import BasicObject
-    from pymor.core.exceptions import NeuralNetworkTrainingFailed
-    from pymor.core.logger import getLogger
-    from pymor.models.neural_network import (FullyConnectedNN, LongShortTermMemoryNN,
-                                             NeuralNetworkModel,
-                                             NeuralNetworkStatefreeOutputModel,
-                                             NeuralNetworkInstationaryModel,
-                                             NeuralNetworkLSTMInstationaryModel,
-                                             NeuralNetworkInstationaryStatefreeOutputModel,
-                                             NeuralNetworkLSTMInstationaryStatefreeOutputModel)
-
-    class NeuralNetworkReductor(BasicObject):
-        """Reduced Basis reductor relying on artificial neural networks.
-
-        This is a reductor that constructs a reduced basis using proper
-        orthogonal decomposition and trains a neural network that approximates
-        the mapping from parameter space to coefficients of the full-order
-        solution in the reduced basis.
-        The approach is described in :cite:`HU18`.
-
-        Parameters
-        ----------
-        fom
-            The full-order |Model| to reduce.
-        training_set
-            Set of |parameter values| to use for POD and training of the
-            neural network.
-        validation_set
-            Set of |parameter values| to use for validation in the training
-            of the neural network.
-        validation_ratio
-            Fraction of the training set to use for validation in the training
-            of the neural network (only used if no validation set is provided).
-        basis_size
-            Desired size of the reduced basis. If `None`, rtol, atol or l2_err must
-            be provided.
-        rtol
-            Relative tolerance the basis should guarantee on the training set.
-        atol
-            Absolute tolerance the basis should guarantee on the training set.
-        l2_err
-            L2-approximation error the basis should not exceed on the training
-            set.
-        pod_params
-            Dict of additional parameters for the POD-method.
-        ann_mse
-            If `'like_basis'`, the mean squared error of the neural network on
-            the training set should not exceed the error of projecting onto the basis.
-            If `None`, the neural network with smallest validation error is
-            used to build the ROM.
-            If a tolerance is prescribed, the mean squared error of the neural
-            network on the training set should not exceed this threshold.
-            Training is interrupted if a neural network that undercuts the
-            error tolerance is found.
-        """
-
-        def __init__(self, fom, training_set, validation_set=None, validation_ratio=0.1,
-                     basis_size=None, rtol=0., atol=0., l2_err=0., pod_params=None,
-                     ann_mse='like_basis'):
-            assert 0 < validation_ratio < 1 or validation_set
-            self.__auto_init(locals())
-
-        def reduce(self, hidden_layers='[(N+P)*3, (N+P)*3]', activation_function=torch.tanh,
-                   optimizer=optim.LBFGS, epochs=1000, batch_size=20, learning_rate=1.,
-                   restarts=10, seed=0):
-            """Reduce by training artificial neural networks.
-
-            Parameters
-            ----------
-            hidden_layers
-                Number of neurons in the hidden layers. Can either be fixed or
-                a Python expression string depending on the reduced basis size
-                respectively output dimension `N` and the total dimension of
-                the |Parameters| `P`.
-            activation_function
-                Activation function to use between the hidden layers.
-            optimizer
-                Algorithm to use as optimizer during training.
-            epochs
-                Maximum number of epochs for training.
-            batch_size
-                Batch size to use if optimizer allows mini-batching.
-            learning_rate
-                Step size to use in each optimization step.
-            restarts
-                Number of restarts of the training algorithm. Since the training
-                results highly depend on the initial starting point, i.e. the
-                initial weights and biases, it is advisable to train multiple
-                neural networks by starting with different initial values and
-                choose that one performing best on the validation set.
-            seed
-                Seed to use for various functions in PyTorch. Using a fixed seed,
-                it is possible to reproduce former results.
-
-            Returns
-            -------
-            rom
-                Reduced-order |NeuralNetworkModel|.
-            """
-            assert restarts >= 0
-            assert epochs > 0
-            assert batch_size > 0
-            assert learning_rate > 0.
-
-            # set a seed for the PyTorch initialization of weights and biases
-            # and further PyTorch methods
-            torch.manual_seed(seed)
-
-            # build a reduced basis using POD and compute training data
-            if not hasattr(self, 'training_data'):
-                self.compute_training_data()
-
-            layer_sizes = self._compute_layer_sizes(hidden_layers)
-
-            # compute validation data
-            if not hasattr(self, 'validation_data'):
-                with self.logger.block('Computing validation snapshots ...'):
-
-                    if self.validation_set:
-                        self.validation_data = []
-                        for mu in self.validation_set:
-                            sample = self._compute_sample(mu)
-                            self.validation_data.extend(sample)
-                    else:
-                        number_validation_snapshots = int(len(self.training_data)*self.validation_ratio)
-                        # randomly shuffle training data before splitting into two sets
-                        np.random.shuffle(self.training_data)
-                        # split training data into validation and training set
-                        self.validation_data = self.training_data[0:number_validation_snapshots]
-                        self.training_data = self.training_data[number_validation_snapshots+1:]
-
-            # run the actual training of the neural network
-            with self.logger.block('Training of neural network ...'):
-                target_loss = self._compute_target_loss()
-                # set parameters for neural network and training
-                neural_network_parameters = {'layer_sizes': layer_sizes,
-                                             'activation_function': activation_function}
-                training_parameters = {'optimizer': optimizer, 'epochs': epochs,
-                                       'batch_size': batch_size, 'learning_rate': learning_rate}
-
-                self.logger.info('Initializing neural network ...')
-                # initialize the neural network
-                neural_network = FullyConnectedNN(**neural_network_parameters).double()
-                # run training algorithm with multiple restarts
-                self.neural_network, self.losses = multiple_restarts_training(self.training_data, self.validation_data,
-                                                                              neural_network, target_loss, restarts,
-                                                                              training_parameters, seed)
-
-            self._check_tolerances()
-
-            return self._build_rom()
-
-        def compute_training_data(self):
-            """Compute a reduced basis using proper orthogonal decomposition."""
-            # compute snapshots for POD and training of neural networks
-            with self.logger.block('Computing training snapshots ...'):
-                U = self.fom.solution_space.empty()
-                for mu in self.training_set:
-                    U.append(self.fom.solve(mu))
-
-            # compute reduced basis via POD
-            with self.logger.block('Building reduced basis ...'):
-                self.reduced_basis, svals = pod(U, modes=self.basis_size, rtol=self.rtol / 2.,
-                                                atol=self.atol / 2., l2_err=self.l2_err / 2.,
-                                                **(self.pod_params or {}))
-
-            # compute training samples
-            with self.logger.block('Computing training samples ...'):
-                self.training_data = []
-                for mu, u in zip(self.training_set, U):
-                    sample = self._compute_sample(mu, u)
-                    self.training_data.extend(sample)
-
-            # compute mean square loss
-            self.mse_basis = (sum(U.norm2()) - sum(svals**2)) / len(U)
-
-        def _compute_sample(self, mu, u=None):
-            """Transform parameter and corresponding solution to |NumPy arrays|."""
-            # determine the coefficients of the full-order solutions in the reduced basis to obtain
-            # the training data
-            if u is None:
-                u = self.fom.solve(mu)
-            return [(mu, self.reduced_basis.inner(u)[:, 0])]
-
-        def _compute_layer_sizes(self, hidden_layers):
-            """Compute the number of neurons in the layers of the neural network."""
-            # determine the numbers of neurons in the hidden layers
-            if isinstance(hidden_layers, str):
-                hidden_layers = eval(hidden_layers, {'N': len(self.reduced_basis), 'P': self.fom.parameters.dim})
-            # input and output size of the neural network are prescribed by the
-            # dimension of the parameter space and the reduced basis size
-            assert isinstance(hidden_layers, list)
-            return [self.fom.parameters.dim, ] + hidden_layers + [len(self.reduced_basis), ]
-
-        def _compute_target_loss(self):
-            """Compute target loss depending on value of `ann_mse`."""
-            target_loss = None
-            if isinstance(self.ann_mse, Number):
-                target_loss = self.ann_mse
-            elif self.ann_mse == 'like_basis':
-                target_loss = self.mse_basis
-            return target_loss
-
-        def _check_tolerances(self):
-            """Check if trained neural network is sufficient to guarantee certain error bounds."""
-            with self.logger.block('Checking tolerances for error of neural network ...'):
-
-                if isinstance(self.ann_mse, Number):
-                    if self.losses['full'] > self.ann_mse:
-                        raise NeuralNetworkTrainingFailed('Could not train a neural network that '
-                                                          'guarantees prescribed tolerance!')
-                elif self.ann_mse == 'like_basis':
-                    if self.losses['full'] > self.mse_basis:
-                        raise NeuralNetworkTrainingFailed('Could not train a neural network with an error as small as '
-                                                          'the reduced basis error! Maybe you can try a different '
-                                                          'neural network architecture or change the value of '
-                                                          '`ann_mse`.')
-                elif self.ann_mse is None:
-                    self.logger.info('Using neural network with smallest validation error ...')
-                    self.logger.info(f'Finished training with a validation loss of {self.losses["val"]} ...')
-                else:
-                    raise ValueError('Unknown value for mean squared error of neural network')
-
-        def _build_rom(self):
-            """Construct the reduced order model."""
-            with self.logger.block('Building ROM ...'):
-                projected_output_functional = project(self.fom.output_functional, None, self.reduced_basis)
-                rom = NeuralNetworkModel(self.neural_network, parameters=self.fom.parameters,
-                                         output_functional=projected_output_functional,
-                                         name=f'{self.fom.name}_reduced')
-
-            return rom
-
-        def reconstruct(self, u):
-            """Reconstruct high-dimensional vector from reduced vector `u`."""
-            assert hasattr(self, 'reduced_basis')
-            return self.reduced_basis.lincomb(u.to_numpy())
-
-    class NeuralNetworkStatefreeOutputReductor(NeuralNetworkReductor):
-        """Output reductor relying on artificial neural networks.
-
-        This is a reductor that trains a neural network that approximates
-        the mapping from parameter space to output space.
-
-        Parameters
-        ----------
-        fom
-            The full-order |Model| to reduce.
-        training_set
-            Set of |parameter values| to use for POD and training of the
-            neural network.
-        validation_set
-            Set of |parameter values| to use for validation in the training
-            of the neural network.
-        validation_ratio
-            Fraction of the training set to use for validation in the training
-            of the neural network (only used if no validation set is provided).
-        validation_loss
-            The validation loss to reach during training. If `None`, the neural
-            network with the smallest validation loss is returned.
-        """
-
-        def __init__(self, fom, training_set, validation_set=None, validation_ratio=0.1,
-                     validation_loss=None):
-            assert 0 < validation_ratio < 1 or validation_set
-            self.__auto_init(locals())
-
-        def compute_training_data(self):
-            """Compute the training samples (the outputs to the parameters of the training set)."""
-            with self.logger.block('Computing training samples ...'):
-                self.training_data = []
-                for mu in self.training_set:
-                    sample = self._compute_sample(mu)
-                    self.training_data.extend(sample)
-
-        def _compute_sample(self, mu):
-            """Transform parameter and corresponding output to tensors."""
-            return [(mu, self.fom.output(mu).flatten())]
-
-        def _compute_layer_sizes(self, hidden_layers):
-            """Compute the number of neurons in the layers of the neural network."""
-            # determine the numbers of neurons in the hidden layers
-            if isinstance(hidden_layers, str):
-                hidden_layers = eval(hidden_layers, {'N': self.fom.dim_output, 'P': self.fom.parameters.dim})
-            # input and output size of the neural network are prescribed by the
-            # dimension of the parameter space and the output dimension
-            assert isinstance(hidden_layers, list)
-            return [self.fom.parameters.dim, ] + hidden_layers + [self.fom.dim_output, ]
-
-        def _compute_target_loss(self):
-            """Compute target loss depending on value of `ann_mse`."""
-            return self.validation_loss
-
-        def _check_tolerances(self):
-            """Check if trained neural network is sufficient to guarantee certain error bounds."""
-            self.logger.info('Using neural network with smallest validation error ...')
-            self.logger.info(f'Finished training with a validation loss of {self.losses["val"]} ...')
-
-        def _build_rom(self):
-            """Construct the reduced order model."""
-            with self.logger.block('Building ROM ...'):
-                rom = NeuralNetworkStatefreeOutputModel(self.neural_network, self.fom.parameters,
-                                                        name=f'{self.fom.name}_output_reduced')
-
-            return rom
-
-    class NeuralNetworkInstationaryReductor(NeuralNetworkReductor):
-        """Reduced Basis reductor for instationary problems relying on artificial neural networks.
-
-        This is a reductor that constructs a reduced basis using proper
-        orthogonal decomposition and trains a neural network that approximates
-        the mapping from parameter and time space to coefficients of the
-        full-order solution in the reduced basis.
-        The approach is described in :cite:`WHR19`.
-
-        Parameters
-        ----------
-        fom
-            The full-order |Model| to reduce.
-        training_set
-            Set of |parameter values| to use for POD and training of the
-            neural network.
-        validation_set
-            Set of |parameter values| to use for validation in the training
-            of the neural network.
-        validation_ratio
-            Fraction of the training set to use for validation in the training
-            of the neural network (only used if no validation set is provided).
-        basis_size
-            Desired size of the reduced basis. If `None`, rtol, atol or l2_err must
-            be provided.
-        rtol
-            Relative tolerance the basis should guarantee on the training set.
-        atol
-            Absolute tolerance the basis should guarantee on the training set.
-        l2_err
-            L2-approximation error the basis should not exceed on the training
-            set.
-        pod_params
-            Dict of additional parameters for the POD-method.
-        ann_mse
-            If `'like_basis'`, the mean squared error of the neural network on
-            the training set should not exceed the error of projecting onto the basis.
-            If `None`, the neural network with smallest validation error is
-            used to build the ROM.
-            If a tolerance is prescribed, the mean squared error of the neural
-            network on the training set should not exceed this threshold.
-            Training is interrupted if a neural network that undercuts the
-            error tolerance is found.
-        """
-
-        def __init__(self, fom, training_set, validation_set=None, validation_ratio=0.1,
-                     basis_size=None, rtol=0., atol=0., l2_err=0., pod_params=None,
-                     ann_mse='like_basis'):
-            assert 0 < validation_ratio < 1 or validation_set
-            self.__auto_init(locals())
-
-        def compute_training_data(self):
-            """Compute a reduced basis using proper orthogonal decomposition."""
-            # compute snapshots for POD and training of neural networks
-            with self.logger.block('Computing training snapshots ...'):
-                U = self.fom.solution_space.empty()
-                for mu in self.training_set:
-                    u = self.fom.solve(mu)
-                    if hasattr(self, 'nt'):
-                        assert self.nt == len(u)
-                    else:
-                        self.nt = len(u)
-                    U.append(u)
-
-            # compute reduced basis via POD
-            with self.logger.block('Building reduced basis ...'):
-                self.reduced_basis, svals = pod(U, modes=self.basis_size, rtol=self.rtol / 2.,
-                                                atol=self.atol / 2., l2_err=self.l2_err / 2.,
-                                                **(self.pod_params or {}))
-
-            # compute training samples
-            with self.logger.block('Computing training samples ...'):
-                self.training_data = []
-                for i, mu in enumerate(self.training_set):
-                    sample = self._compute_sample(mu, U[i*self.nt:(i+1)*self.nt])
-                    self.training_data.extend(sample)
-
-            # compute mean square loss
-            self.mse_basis = (sum(U.norm2()) - sum(svals**2)) / len(U)
-
-        def _compute_sample(self, mu, u=None):
-            """Transform parameter and corresponding solution to |NumPy arrays|.
-
-            This function takes care of including the time instances in the inputs.
-            """
-            if u is None:
-                u = self.fom.solve(mu)
-
-            parameters_with_time = [mu.with_(t=t) for t in np.linspace(0, self.fom.T, self.nt)]
-
-            samples = [(mu, self.reduced_basis.inner(u_t)[:, 0])
-                       for mu, u_t in zip(parameters_with_time, u)]
-
-            return samples
-
-        def _compute_layer_sizes(self, hidden_layers):
-            """Compute the number of neurons in the layers of the neural network
-            (make sure to increase the input dimension to account for the time).
-            """
-            # determine the numbers of neurons in the hidden layers
-            if isinstance(hidden_layers, str):
-                hidden_layers = eval(hidden_layers, {'N': len(self.reduced_basis), 'P': self.fom.parameters.dim})
-            # input and output size of the neural network are prescribed by the
-            # dimension of the parameter space and the reduced basis size
-            assert isinstance(hidden_layers, list)
-            return [self.fom.parameters.dim + 1, ] + hidden_layers + [len(self.reduced_basis), ]
-
-        def _build_rom(self):
-            """Construct the reduced order model."""
-            with self.logger.block('Building ROM ...'):
-                projected_output_functional = project(self.fom.output_functional, None, self.reduced_basis)
-                rom = NeuralNetworkInstationaryModel(self.fom.T, self.nt, self.neural_network,
-                                                     parameters=self.fom.parameters,
-                                                     output_functional=projected_output_functional,
-                                                     name=f'{self.fom.name}_reduced')
-
-            return rom
-
-    class NeuralNetworkLSTMInstationaryReductor(NeuralNetworkInstationaryReductor):
-        """Reduced Basis reductor for instationary problems relying on LSTM neural networks.
-
-        This is a reductor that constructs a reduced basis using proper
-        orthogonal decomposition and trains a LSTM neural network that approximates
-        the mapping from parameter to coefficients of the full-order solution
-        in the reduced basis for a fixed number of timesteps.
-
-        Parameters
-        ----------
-        fom
-            The full-order |Model| to reduce.
-        training_set
-            Set of |parameter values| to use for POD and training of the
-            neural network.
-        validation_set
-            Set of |parameter values| to use for validation in the training
-            of the neural network.
-        validation_ratio
-            Fraction of the training set to use for validation in the training
-            of the neural network (only used if no validation set is provided).
-        basis_size
-            Desired size of the reduced basis. If `None`, rtol, atol or l2_err must
-            be provided.
-        rtol
-            Relative tolerance the basis should guarantee on the training set.
-        atol
-            Absolute tolerance the basis should guarantee on the training set.
-        l2_err
-            L2-approximation error the basis should not exceed on the training
-            set.
-        pod_params
-            Dict of additional parameters for the POD-method.
-        ann_mse
-            If `'like_basis'`, the mean squared error of the neural network on
-            the training set should not exceed the error of projecting onto the basis.
-            If `None`, the neural network with smallest validation error is
-            used to build the ROM.
-            If a tolerance is prescribed, the mean squared error of the neural
-            network on the training set should not exceed this threshold.
-            Training is interrupted if a neural network that undercuts the
-            error tolerance is found.
-        """
-
-        def __init__(self, fom, training_set, validation_set=None, validation_ratio=0.1,
-                     basis_size=None, rtol=0., atol=0., l2_err=0., pod_params=None,
-                     ann_mse='like_basis'):
-            assert 0 < validation_ratio < 1 or validation_set
-            self.__auto_init(locals())
-
-        def reduce(self, hidden_dimension='2*N + P', number_layers=1, optimizer=optim.LBFGS,
-                   epochs=1000, batch_size=20, learning_rate=1., restarts=10, seed=0):
-            """Reduce by training artificial neural networks.
-
-            Parameters
-            ----------
-            hidden_dimension
-                Number of neurons in the hidden state of the LSTM. Can either
-                be fixed or a Python expression string depending on the reduced
-                basis size respectively output dimension `N` and the total
-                dimension of the |Parameters| `P`.
-            number_layers
-                Number of recurred layers, i.e. number of stacked LSTM cells in the
-                neural network.
-            optimizer
-                Algorithm to use as optimizer during training.
-            epochs
-                Maximum number of epochs for training.
-            batch_size
-                Batch size to use if optimizer allows mini-batching.
-            learning_rate
-                Step size to use in each optimization step.
-            restarts
-                Number of restarts of the training algorithm. Since the training
-                results highly depend on the initial starting point, i.e. the
-                initial weights and biases, it is advisable to train multiple
-                neural networks by starting with different initial values and
-                choose that one performing best on the validation set.
-            seed
-                Seed to use for various functions in PyTorch. Using a fixed seed,
-                it is possible to reproduce former results.
-
-            Returns
-            -------
-            rom
-                Reduced-order |NeuralNetworkModel|.
-            """
-            assert restarts >= 0
-            assert epochs > 0
-            assert batch_size > 0
-            assert learning_rate > 0.
-
-            # set a seed for the PyTorch initialization of weights and biases
-            # and further PyTorch methods
-            torch.manual_seed(seed)
-
-            # build a reduced basis using POD and compute training data
-            if not hasattr(self, 'training_data'):
-                self.compute_training_data()
-
-            layer_sizes = self._compute_layer_sizes(hidden_dimension)
-
-            # compute validation data
-            if not hasattr(self, 'validation_data'):
-                with self.logger.block('Computing validation snapshots ...'):
-
-                    if self.validation_set:
-                        self.validation_data = []
-                        for mu in self.validation_set:
-                            sample = self._compute_sample(mu)
-                            self.validation_data.extend(sample)
-                    else:
-                        number_validation_snapshots = int(len(self.training_data)*self.validation_ratio)
-                        # randomly shuffle training data before splitting into two sets
-                        np.random.shuffle(self.training_data)
-                        # split training data into validation and training set
-                        self.validation_data = self.training_data[0:number_validation_snapshots]
-                        self.training_data = self.training_data[number_validation_snapshots+1:]
-
-            # run the actual training of the neural network
-            with self.logger.block('Training of neural network ...'):
-                target_loss = self._compute_target_loss()
-                # set parameters for neural network and training
-                neural_network_parameters = {'input_dimension': layer_sizes[0],
-                                             'hidden_dimension': layer_sizes[1],
-                                             'output_dimension': layer_sizes[2],
-                                             'number_layers': number_layers}
-
-                training_parameters = {'optimizer': optimizer, 'epochs': epochs,
-                                       'batch_size': batch_size, 'learning_rate': learning_rate}
-
-                self.logger.info('Initializing neural network ...')
-                # initialize the neural network
-                neural_network = LongShortTermMemoryNN(**neural_network_parameters).double()
-                # run training algorithm with multiple restarts
-                self.neural_network, self.losses = multiple_restarts_training(self.training_data, self.validation_data,
-                                                                              neural_network, target_loss, restarts,
-                                                                              training_parameters, seed)
-
-            self._check_tolerances()
-
-            return self._build_rom()
-
-        def _compute_sample(self, mu, u=None):
-            """Transform parameter and corresponding solution to |NumPy arrays|.
-
-            This function takes care of including the time instances in the inputs.
-            """
-            if u is None:
-                u = self.fom.solve(mu)
-
-            def time_dependent_parameter(t):
-                return [mu.get_time_dependent_value(param)(t) for param in self.fom.parameters]
-
-            parameters = torch.DoubleTensor(np.array([time_dependent_parameter(t)
-                                                      for t in np.linspace(0., self.fom.T, self.nt)]))
-
-            sample = [(parameters[..., 0], torch.transpose(torch.DoubleTensor(self.reduced_basis.inner(u)), 0, 1))]
-
-            return sample
-
-        def _compute_layer_sizes(self, hidden_dimension):
-            """Compute the number of neurons in the layers of the neural network."""
-            if isinstance(hidden_dimension, str):
-                hidden_dimension = eval(hidden_dimension, {'N': len(self.reduced_basis), 'P': self.fom.parameters.dim})
-
-            assert isinstance(hidden_dimension, int)
-            # input and output size of the neural network are prescribed by the
-            # dimension of the parameter space and the reduced basis size
-            return [self.fom.parameters.dim, hidden_dimension, len(self.reduced_basis), ]
-
-        def _build_rom(self):
-            """Construct the reduced order model."""
-            with self.logger.block('Building ROM ...'):
-                projected_output_functional = (project(self.fom.output_functional, None, self.reduced_basis)
-                                               if self.fom.output_functional else None)
-                rom = NeuralNetworkLSTMInstationaryModel(self.fom.T, self.nt, self.neural_network,
-                                                         parameters=self.fom.parameters,
-                                                         output_functional=projected_output_functional,
-                                                         name=f'{self.fom.name}_reduced')
-
-            return rom
-
-    class NeuralNetworkInstationaryStatefreeOutputReductor(NeuralNetworkStatefreeOutputReductor):
-        """Output reductor relying on artificial neural networks.
-
-        This is a reductor that trains a neural network that approximates
-        the mapping from parameter space to output space.
-
-        Parameters
-        ----------
-        fom
-            The full-order |Model| to reduce.
-        nt
-            Number of time steps in the reduced order model (does not have to
-            coincide with the number of time steps in the full order model).
-        training_set
-            Set of |parameter values| to use for POD and training of the
-            neural network.
-        validation_set
-            Set of |parameter values| to use for validation in the training
-            of the neural network.
-        validation_ratio
-            Fraction of the training set to use for validation in the training
-            of the neural network (only used if no validation set is provided).
-        validation_loss
-            The validation loss to reach during training. If `None`, the neural
-            network with the smallest validation loss is returned.
-        """
-
-        def __init__(self, fom, nt, training_set, validation_set=None, validation_ratio=0.1,
-                     validation_loss=None):
-            assert 0 < validation_ratio < 1 or validation_set
-            self.__auto_init(locals())
-
-        def _compute_sample(self, mu):
-            """Transform parameter and corresponding output to |NumPy arrays|.
-
-            This function takes care of including the time instances in the inputs.
-            """
-            output_trajectory = self.fom.output(mu)
-            output_size = output_trajectory.shape[0]
-            samples = [(mu.with_(t=t), output.flatten())
-                       for t, output in zip(np.linspace(0, self.fom.T, output_size), output_trajectory)]
-
-            return samples
-
-        def _compute_layer_sizes(self, hidden_layers):
-            """Compute the number of neurons in the layers of the neural network."""
-            # determine the numbers of neurons in the hidden layers
-            if isinstance(hidden_layers, str):
-                hidden_layers = eval(hidden_layers, {'N': self.fom.dim_output, 'P': self.fom.parameters.dim})
-            # input and output size of the neural network are prescribed by the
-            # dimension of the parameter space and the output dimension
-            assert isinstance(hidden_layers, list)
-            return [self.fom.parameters.dim + 1, ] + hidden_layers + [self.fom.dim_output, ]
-
-        def _build_rom(self):
-            """Construct the reduced order model."""
-            with self.logger.block('Building ROM ...'):
-                rom = NeuralNetworkInstationaryStatefreeOutputModel(self.fom.T, self.nt, self.neural_network,
-                                                                    self.fom.parameters,
-                                                                    name=f'{self.fom.name}_output_reduced')
-
-            return rom
-
-    class NeuralNetworkLSTMInstationaryStatefreeOutputReductor(NeuralNetworkLSTMInstationaryReductor):
-        """Output reductor relying on artificial neural networks.
-
-        This is a reductor that trains a neural network that approximates
-        the mapping from parameter space to output space.
-
-        Parameters
-        ----------
-        fom
-            The full-order |Model| to reduce.
-        nt
-            Number of time steps in the reduced order model (does not have to
-            coincide with the number of time steps in the full order model).
-        training_set
-            Set of |parameter values| to use for POD and training of the
-            neural network.
-        validation_set
-            Set of |parameter values| to use for validation in the training
-            of the neural network.
-        validation_ratio
-            Fraction of the training set to use for validation in the training
-            of the neural network (only used if no validation set is provided).
-        validation_loss
-            The validation loss to reach during training. If `None`, the neural
-            network with the smallest validation loss is returned.
-        """
-
-        def __init__(self, fom, nt, training_set, validation_set=None, validation_ratio=0.1,
-                     validation_loss=None):
-            assert 0 < validation_ratio < 1 or validation_set
-            self.__auto_init(locals())
-
-        def compute_training_data(self):
-            """Compute the training samples (the outputs to the parameters of the training set)."""
-            with self.logger.block('Computing training samples ...'):
-                self.training_data = []
-                for mu in self.training_set:
-                    sample = self._compute_sample(mu)
-                    self.training_data.extend(sample)
-
-        def _compute_target_loss(self):
-            """Compute target loss depending on value of `ann_mse`."""
-            return self.validation_loss
-
-        def _check_tolerances(self):
-            """Check if trained neural network is sufficient to guarantee certain error bounds."""
-            self.logger.info('Using neural network with smallest validation error ...')
-            self.logger.info(f'Finished training with a validation loss of {self.losses["val"]} ...')
-
-        def _compute_sample(self, mu, u=None):
-            """Transform parameter and corresponding solution to |NumPy arrays|.
-
-            This function takes care of including the time instances in the inputs.
-            """
-            output_trajectory = self.fom.output(mu)
-            output_size = output_trajectory.shape[0]
-
-            def time_dependent_parameter(t):
-                return [mu.get_time_dependent_value(param)(t) for param in self.fom.parameters]
-
-            parameters = torch.DoubleTensor(np.array([time_dependent_parameter(t)
-                                                      for t in np.linspace(0., self.fom.T, output_size)]))
-
-            sample = [(parameters[..., 0], output_trajectory)]
-
-            return sample
-
-        def _compute_layer_sizes(self, hidden_dimension):
-            """Compute the number of neurons in the layers of the neural network."""
-            if isinstance(hidden_dimension, str):
-                hidden_dimension = eval(hidden_dimension, {'N': self.fom.dim_output, 'P': self.fom.parameters.dim})
-
-            assert isinstance(hidden_dimension, int)
-            # input and output size of the neural network are prescribed by the
-            # dimension of the parameter space and the reduced basis size
-            return [self.fom.parameters.dim, hidden_dimension, self.fom.dim_output, ]
-
-        def _build_rom(self):
-            """Construct the reduced order model."""
-            with self.logger.block('Building ROM ...'):
-                rom = NeuralNetworkLSTMInstationaryStatefreeOutputModel(self.fom.T, self.nt, self.neural_network,
-                                                                        self.fom.parameters,
-                                                                        name=f'{self.fom.name}_output_reduced')
-
-            return rom
-
-    class EarlyStoppingScheduler(BasicObject):
-        """Class for performing early stopping in training of neural networks.
-
-        If the validation loss does not decrease over a certain amount of epochs, the
-        training should be aborted to avoid overfitting the training data.
-        This class implements an early stopping scheduler that recommends to stop the
-        training process if the validation loss did not decrease by at least `delta`
-        over `patience` epochs.
-
-        Parameters
-        ----------
-        size_training_validation_set
-            Size of both, training and validation set together.
-        patience
-            Number of epochs of non-decreasing validation loss allowed, before early
-            stopping the training process.
-        delta
-            Minimal amount of decrease in the validation loss that is required to reset
-            the counter of non-decreasing epochs.
-        """
-
-        def __init__(self, size_training_validation_set, patience=10, delta=0.):
-            self.__auto_init(locals())
-
-            self.best_losses = None
-            self.best_neural_network = None
-            self.counter = 0
-
-        def __call__(self, losses, neural_network=None):
-            """Returns `True` if early stopping of training is suggested.
-
-            Parameters
-            ----------
-            losses
-                Dictionary of losses on the validation and the training set in
-                the current epoch.
-            neural_network
-                Neural network that produces the current validation loss.
-
-            Returns
-            -------
-            `True` if early stopping is suggested, `False` otherwise.
-            """
-            if self.best_losses is None:
-                self.best_losses = losses
-                self.best_losses['full'] /= self.size_training_validation_set
-                self.best_neural_network = neural_network
-            elif self.best_losses['val'] - self.delta <= losses['val']:
-                self.counter += 1
-                if self.counter >= self.patience:
-                    return True
-            else:
-                self.best_losses = losses
-                self.best_losses['full'] /= self.size_training_validation_set
-                self.best_neural_network = neural_network
-                self.counter = 0
-
-            return False
-
-    class CustomDataset(utils.data.Dataset):
-        """Class that represents the dataset to use in PyTorch.
-
-        Parameters
-        ----------
-        training_data
-            Set of training parameters and the respective coefficients of the
-            solution in the reduced basis.
-        """
-
-        def __init__(self, training_data):
-            self.training_data = training_data
-
-        def __len__(self):
-            return len(self.training_data)
-
-        def __getitem__(self, idx):
-            t = self.training_data[idx]
-            return t
-
-    def train_neural_network(training_data, validation_data, neural_network,
-                             training_parameters={}):
-        """Training algorithm for artificial neural networks.
-
-        Trains a single neural network using the given training and validation data.
-
-        Parameters
-        ----------
-        training_data
-            Data to use during the training phase. Has to be a list of tuples,
-            where each tuple consists of two elements that are either
-            PyTorch-tensors (`torch.DoubleTensor`) or |NumPy arrays| or pyMOR data
-            structures that have `to_numpy()` implemented.
-            The first element contains the input data, the second element contains
-            the target values.
-        validation_data
-            Data to use during the validation phase. Has to be a list of tuples,
-            where each tuple consists of two elements that are either
-            PyTorch-tensors (`torch.DoubleTensor`) or |NumPy arrays| or pyMOR data
-            structures that have `to_numpy()` implemented.
-            The first element contains the input data, the second element contains
-            the target values.
-        neural_network
-            The neural network to train (can also be a pre-trained model).
-            Has to be a PyTorch-Module.
-        training_parameters
-            Dictionary with additional parameters for the training routine like
-            the type of the optimizer, the (maximum) number of epochs, the batch
-            size, the learning rate or the loss function to use.
-            Possible keys are `'optimizer'` (an optimizer from the PyTorch `optim`
-            package; if not provided, the LBFGS-optimizer is taken as default),
-            `'epochs'` (an integer that determines the number of epochs to use
-            for training the neural network (if training is not interrupted
-            prematurely due to early stopping); if not provided, 1000 is taken as
-            default value), `'batch_size'` (an integer that determines the number
-            of samples to pass to the optimizer at once; if not provided, 20 is
-            taken as default value; not used in the case of the LBFGS-optimizer
-            since LBFGS does not support mini-batching), `'learning_rate'` (a
-            positive real number used as the (initial) step size of the optimizer;
-            if not provided, 1 is taken as default value; thus far, no learning
-            rate schedulers are supported in this implementation), and
-            `'loss_function'` (a loss function from PyTorch; if not provided, the
-            MSE loss is taken as default).
-=======
 config.require('TORCH')
 
 
@@ -922,10 +28,13 @@
 from pymor.core.base import BasicObject
 from pymor.core.exceptions import NeuralNetworkTrainingFailed
 from pymor.core.logger import getLogger
-from pymor.models.neural_network import (FullyConnectedNN, NeuralNetworkModel,
+from pymor.models.neural_network import (FullyConnectedNN, LongShortTermMemoryNN,
+                                         NeuralNetworkModel,
                                          NeuralNetworkStatefreeOutputModel,
                                          NeuralNetworkInstationaryModel,
-                                         NeuralNetworkInstationaryStatefreeOutputModel)
+                                         NeuralNetworkLSTMInstationaryModel,
+                                         NeuralNetworkInstationaryStatefreeOutputModel,
+                                         NeuralNetworkLSTMInstationaryStatefreeOutputModel)
 
 
 class NeuralNetworkReductor(BasicObject):
@@ -1010,14 +119,13 @@
         seed
             Seed to use for various functions in PyTorch. Using a fixed seed,
             it is possible to reproduce former results.
->>>>>>> a0b0a8e7
 
         Returns
         -------
         rom
             Reduced-order |NeuralNetworkModel|.
         """
-        assert restarts > 0
+        assert restarts >= 0
         assert epochs > 0
         assert batch_size > 0
         assert learning_rate > 0.
@@ -1346,6 +454,190 @@
         return rom
 
 
+class NeuralNetworkLSTMInstationaryReductor(NeuralNetworkInstationaryReductor):
+    """Reduced Basis reductor for instationary problems relying on LSTM neural networks.
+
+    This is a reductor that constructs a reduced basis using proper
+    orthogonal decomposition and trains a LSTM neural network that approximates
+    the mapping from parameter to coefficients of the full-order solution
+    in the reduced basis for a fixed number of timesteps.
+
+    Parameters
+    ----------
+    fom
+        The full-order |Model| to reduce.
+    training_set
+        Set of |parameter values| to use for POD and training of the
+        neural network.
+    validation_set
+        Set of |parameter values| to use for validation in the training
+        of the neural network.
+    validation_ratio
+        Fraction of the training set to use for validation in the training
+        of the neural network (only used if no validation set is provided).
+    basis_size
+        Desired size of the reduced basis. If `None`, rtol, atol or l2_err must
+        be provided.
+    rtol
+        Relative tolerance the basis should guarantee on the training set.
+    atol
+        Absolute tolerance the basis should guarantee on the training set.
+    l2_err
+        L2-approximation error the basis should not exceed on the training
+        set.
+    pod_params
+        Dict of additional parameters for the POD-method.
+    ann_mse
+        If `'like_basis'`, the mean squared error of the neural network on
+        the training set should not exceed the error of projecting onto the basis.
+        If `None`, the neural network with smallest validation error is
+        used to build the ROM.
+        If a tolerance is prescribed, the mean squared error of the neural
+        network on the training set should not exceed this threshold.
+        Training is interrupted if a neural network that undercuts the
+        error tolerance is found.
+    """
+
+    def __init__(self, fom, training_set, validation_set=None, validation_ratio=0.1,
+                 basis_size=None, rtol=0., atol=0., l2_err=0., pod_params=None,
+                 ann_mse='like_basis'):
+        assert 0 < validation_ratio < 1 or validation_set
+        self.__auto_init(locals())
+
+    def reduce(self, hidden_dimension='2*N + P', number_layers=1, optimizer=optim.LBFGS,
+               epochs=1000, batch_size=20, learning_rate=1., restarts=10, seed=0):
+        """Reduce by training artificial neural networks.
+
+        Parameters
+        ----------
+        hidden_dimension
+            Number of neurons in the hidden state of the LSTM. Can either
+            be fixed or a Python expression string depending on the reduced
+            basis size respectively output dimension `N` and the total
+            dimension of the |Parameters| `P`.
+        number_layers
+            Number of recurred layers, i.e. number of stacked LSTM cells in the
+            neural network.
+        optimizer
+            Algorithm to use as optimizer during training.
+        epochs
+            Maximum number of epochs for training.
+        batch_size
+            Batch size to use if optimizer allows mini-batching.
+        learning_rate
+            Step size to use in each optimization step.
+        restarts
+            Number of restarts of the training algorithm. Since the training
+            results highly depend on the initial starting point, i.e. the
+            initial weights and biases, it is advisable to train multiple
+            neural networks by starting with different initial values and
+            choose that one performing best on the validation set.
+        seed
+            Seed to use for various functions in PyTorch. Using a fixed seed,
+            it is possible to reproduce former results.
+
+        Returns
+        -------
+        rom
+            Reduced-order |NeuralNetworkModel|.
+        """
+        assert restarts >= 0
+        assert epochs > 0
+        assert batch_size > 0
+        assert learning_rate > 0.
+
+        # set a seed for the PyTorch initialization of weights and biases
+        # and further PyTorch methods
+        torch.manual_seed(seed)
+
+        # build a reduced basis using POD and compute training data
+        if not hasattr(self, 'training_data'):
+            self.compute_training_data()
+
+        layer_sizes = self._compute_layer_sizes(hidden_dimension)
+
+        # compute validation data
+        if not hasattr(self, 'validation_data'):
+            with self.logger.block('Computing validation snapshots ...'):
+
+                if self.validation_set:
+                    self.validation_data = []
+                    for mu in self.validation_set:
+                        sample = self._compute_sample(mu)
+                        self.validation_data.extend(sample)
+                else:
+                    number_validation_snapshots = int(len(self.training_data)*self.validation_ratio)
+                    # randomly shuffle training data before splitting into two sets
+                    np.random.shuffle(self.training_data)
+                    # split training data into validation and training set
+                    self.validation_data = self.training_data[0:number_validation_snapshots]
+                    self.training_data = self.training_data[number_validation_snapshots+1:]
+
+        # run the actual training of the neural network
+        with self.logger.block('Training of neural network ...'):
+            target_loss = self._compute_target_loss()
+            # set parameters for neural network and training
+            neural_network_parameters = {'input_dimension': layer_sizes[0],
+                                         'hidden_dimension': layer_sizes[1],
+                                         'output_dimension': layer_sizes[2],
+                                         'number_layers': number_layers}
+
+            training_parameters = {'optimizer': optimizer, 'epochs': epochs,
+                                   'batch_size': batch_size, 'learning_rate': learning_rate}
+
+            self.logger.info('Initializing neural network ...')
+            # initialize the neural network
+            neural_network = LongShortTermMemoryNN(**neural_network_parameters).double()
+            # run training algorithm with multiple restarts
+            self.neural_network, self.losses = multiple_restarts_training(self.training_data, self.validation_data,
+                                                                          neural_network, target_loss, restarts,
+                                                                          training_parameters, seed)
+
+        self._check_tolerances()
+
+        return self._build_rom()
+
+    def _compute_sample(self, mu, u=None):
+        """Transform parameter and corresponding solution to |NumPy arrays|.
+
+        This function takes care of including the time instances in the inputs.
+        """
+        if u is None:
+            u = self.fom.solve(mu)
+
+        def time_dependent_parameter(t):
+            return [mu.get_time_dependent_value(param)(t) for param in self.fom.parameters]
+
+        parameters = torch.DoubleTensor(np.array([time_dependent_parameter(t)
+                                                  for t in np.linspace(0., self.fom.T, self.nt)]))
+
+        sample = [(parameters[..., 0], torch.transpose(torch.DoubleTensor(self.reduced_basis.inner(u)), 0, 1))]
+
+        return sample
+
+    def _compute_layer_sizes(self, hidden_dimension):
+        """Compute the number of neurons in the layers of the neural network."""
+        if isinstance(hidden_dimension, str):
+            hidden_dimension = eval(hidden_dimension, {'N': len(self.reduced_basis), 'P': self.fom.parameters.dim})
+
+        assert isinstance(hidden_dimension, int)
+        # input and output size of the neural network are prescribed by the
+        # dimension of the parameter space and the reduced basis size
+        return [self.fom.parameters.dim, hidden_dimension, len(self.reduced_basis), ]
+
+    def _build_rom(self):
+        """Construct the reduced order model."""
+        with self.logger.block('Building ROM ...'):
+            projected_output_functional = (project(self.fom.output_functional, None, self.reduced_basis)
+                                           if self.fom.output_functional else None)
+            rom = NeuralNetworkLSTMInstationaryModel(self.fom.T, self.nt, self.neural_network,
+                                                     parameters=self.fom.parameters,
+                                                     output_functional=projected_output_functional,
+                                                     name=f'{self.fom.name}_reduced')
+
+        return rom
+
+
 class NeuralNetworkInstationaryStatefreeOutputReductor(NeuralNetworkStatefreeOutputReductor):
     """Output reductor relying on artificial neural networks.
 
@@ -1410,6 +702,93 @@
         return rom
 
 
+class NeuralNetworkLSTMInstationaryStatefreeOutputReductor(NeuralNetworkLSTMInstationaryReductor):
+    """Output reductor relying on artificial neural networks.
+
+    This is a reductor that trains a neural network that approximates
+    the mapping from parameter space to output space.
+
+    Parameters
+    ----------
+    fom
+        The full-order |Model| to reduce.
+    nt
+        Number of time steps in the reduced order model (does not have to
+        coincide with the number of time steps in the full order model).
+    training_set
+        Set of |parameter values| to use for POD and training of the
+        neural network.
+    validation_set
+        Set of |parameter values| to use for validation in the training
+        of the neural network.
+    validation_ratio
+        Fraction of the training set to use for validation in the training
+        of the neural network (only used if no validation set is provided).
+    validation_loss
+        The validation loss to reach during training. If `None`, the neural
+        network with the smallest validation loss is returned.
+    """
+
+    def __init__(self, fom, nt, training_set, validation_set=None, validation_ratio=0.1,
+                 validation_loss=None):
+        assert 0 < validation_ratio < 1 or validation_set
+        self.__auto_init(locals())
+
+    def compute_training_data(self):
+        """Compute the training samples (the outputs to the parameters of the training set)."""
+        with self.logger.block('Computing training samples ...'):
+            self.training_data = []
+            for mu in self.training_set:
+                sample = self._compute_sample(mu)
+                self.training_data.extend(sample)
+
+    def _compute_target_loss(self):
+        """Compute target loss depending on value of `ann_mse`."""
+        return self.validation_loss
+
+    def _check_tolerances(self):
+        """Check if trained neural network is sufficient to guarantee certain error bounds."""
+        self.logger.info('Using neural network with smallest validation error ...')
+        self.logger.info(f'Finished training with a validation loss of {self.losses["val"]} ...')
+
+    def _compute_sample(self, mu, u=None):
+        """Transform parameter and corresponding solution to |NumPy arrays|.
+
+        This function takes care of including the time instances in the inputs.
+        """
+        output_trajectory = self.fom.output(mu)
+        output_size = output_trajectory.shape[0]
+
+        def time_dependent_parameter(t):
+            return [mu.get_time_dependent_value(param)(t) for param in self.fom.parameters]
+
+        parameters = torch.DoubleTensor(np.array([time_dependent_parameter(t)
+                                                  for t in np.linspace(0., self.fom.T, output_size)]))
+
+        sample = [(parameters[..., 0], output_trajectory)]
+
+        return sample
+
+    def _compute_layer_sizes(self, hidden_dimension):
+        """Compute the number of neurons in the layers of the neural network."""
+        if isinstance(hidden_dimension, str):
+            hidden_dimension = eval(hidden_dimension, {'N': self.fom.dim_output, 'P': self.fom.parameters.dim})
+
+        assert isinstance(hidden_dimension, int)
+        # input and output size of the neural network are prescribed by the
+        # dimension of the parameter space and the reduced basis size
+        return [self.fom.parameters.dim, hidden_dimension, self.fom.dim_output, ]
+
+    def _build_rom(self):
+        """Construct the reduced order model."""
+        with self.logger.block('Building ROM ...'):
+            rom = NeuralNetworkLSTMInstationaryStatefreeOutputModel(self.fom.T, self.nt, self.neural_network,
+                                                                    self.fom.parameters,
+                                                                    name=f'{self.fom.name}_output_reduced')
+
+        return rom
+
+
 class EarlyStoppingScheduler(BasicObject):
     """Class for performing early stopping in training of neural networks.
 
@@ -1453,10 +832,6 @@
         -------
         `True` if early stopping is suggested, `False` otherwise.
         """
-<<<<<<< HEAD
-        assert isinstance(training_parameters, dict)
-        assert isinstance(max_restarts, int) and max_restarts >= 0
-=======
         if self.best_losses is None:
             self.best_losses = losses
             self.best_losses['full'] /= self.size_training_validation_set
@@ -1470,57 +845,10 @@
             self.best_losses['full'] /= self.size_training_validation_set
             self.best_neural_network = neural_network
             self.counter = 0
->>>>>>> a0b0a8e7
 
         return False
 
 
-<<<<<<< HEAD
-        if target_loss:
-            logger.info(f'Performing up to {max_restarts} restart{"s" if max_restarts > 1 else ""} '
-                        f'to train a neural network with a loss below {target_loss:.3e} ...')
-        else:
-            logger.info(f'Performing up to {max_restarts} restart{"s" if max_restarts > 1 else ""} '
-                        'to find the neural network with the lowest loss ...')
-
-        with logger.block('Training neural network #0 ...'):
-            best_neural_network, losses = train_neural_network(training_data, validation_data,
-                                                               neural_network, training_parameters)
-
-        # perform multiple restarts
-        for run in range(1, max_restarts + 1):
-
-            if target_loss and losses['full'] <= target_loss:
-                logger.info(f'Finished training after {run - 1} restart{"s" if run - 1 != 1 else ""}, '
-                            f'found neural network with loss of {losses["full"]:.3e} ...')
-                return neural_network, losses
-
-            with logger.block(f'Training neural network #{run} ...'):
-                # reset parameters of layers to start training with a new and untrained network
-                def reset_parameters_nn(component):
-                    if hasattr(component, 'children'):
-                        for child in component.children():
-                            reset_parameters_nn(child)
-                    try:
-                        for child in component:
-                            reset_parameters_nn(child)
-                    except TypeError:
-                        pass
-                    if hasattr(component, 'reset_parameters'):
-                        component.reset_parameters()
-
-                reset_parameters_nn(neural_network)
-
-                # perform training
-                current_nn, current_losses = train_neural_network(training_data, validation_data,
-                                                                  neural_network, training_parameters)
-
-            if current_losses['full'] < losses['full']:
-                logger.info(f'Found better neural network (loss of {current_losses["full"]:.3e} '
-                            f'instead of {losses["full"]:.3e}) ...')
-                best_neural_network = current_nn
-                losses = current_losses
-=======
 class CustomDataset(utils.data.Dataset):
     """Class that represents the dataset to use in PyTorch.
 
@@ -1649,7 +977,6 @@
         for phase in phases:
             if phase == 'train':
                 neural_network.train()
->>>>>>> a0b0a8e7
             else:
                 neural_network.eval()
 
@@ -1736,7 +1063,7 @@
         of restarts.
     """
     assert isinstance(training_parameters, dict)
-    assert isinstance(max_restarts, int) and max_restarts > 0
+    assert isinstance(max_restarts, int) and max_restarts >= 0
 
     logger = getLogger('pymor.algorithms.neural_network.multiple_restarts_training')
 
@@ -1766,10 +1093,20 @@
 
         with logger.block(f'Training neural network #{run} ...'):
             # reset parameters of layers to start training with a new and untrained network
-            for layers in neural_network.children():
-                for layer in layers:
-                    if hasattr(layer, 'reset_parameters'):
-                        layer.reset_parameters()
+            def reset_parameters_nn(component):
+                if hasattr(component, 'children'):
+                    for child in component.children():
+                        reset_parameters_nn(child)
+                try:
+                    for child in component:
+                        reset_parameters_nn(child)
+                except TypeError:
+                    pass
+                if hasattr(component, 'reset_parameters'):
+                    component.reset_parameters()
+
+            reset_parameters_nn(neural_network)
+
             # perform training
             current_nn, current_losses = train_neural_network(training_data, validation_data,
                                                               neural_network, training_parameters)
