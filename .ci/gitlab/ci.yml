--- conflicted
+++ resolved
@@ -22,13 +22,8 @@
           when: never
         - when: on_success
     variables:
-<<<<<<< HEAD
-        PYPI_MIRROR_TAG: f3adb4f5cea165b8e9bb2d5de42019bfc3c62eb2
-        CI_IMAGE_TAG: f3adb4f5cea165b8e9bb2d5de42019bfc3c62eb2
-=======
         PYPI_MIRROR_TAG: f6acb8bdf750d965c15f7f90b01fac4b745b58bd
         CI_IMAGE_TAG: f6acb8bdf750d965c15f7f90b01fac4b745b58bd
->>>>>>> 35399ea4
         PYMOR_HYPOTHESIS_PROFILE: ci
 
 .pytest:
@@ -58,11 +53,7 @@
 
 .submit:
     extends: .test_base
-<<<<<<< HEAD
-    image: pymor/ci_sanity:f3adb4f5cea165b8e9bb2d5de42019bfc3c62eb2
-=======
     image: pymor/ci_sanity:f6acb8bdf750d965c15f7f90b01fac4b745b58bd
->>>>>>> 35399ea4
     variables:
         XDG_CACHE_DIR: /tmp
     retry:
@@ -160,11 +151,7 @@
 
 .sanity_checks:
     extends: .test_base
-<<<<<<< HEAD
-    image: pymor/ci_sanity:f3adb4f5cea165b8e9bb2d5de42019bfc3c62eb2
-=======
     image: pymor/ci_sanity:f6acb8bdf750d965c15f7f90b01fac4b745b58bd
->>>>>>> 35399ea4
     stage: sanity
 #******** end definition of base jobs *********************************************************************************#
 
@@ -195,15 +182,9 @@
           when: never
         - when: on_success
     services:
-<<<<<<< HEAD
-        - name: pymor/pypi-mirror_stable_py3.7:f3adb4f5cea165b8e9bb2d5de42019bfc3c62eb2
-          alias: pypi_mirror
-    image: pymor/testing_py3.7:f3adb4f5cea165b8e9bb2d5de42019bfc3c62eb2
-=======
         - name: pymor/pypi-mirror_stable_py3.7:f6acb8bdf750d965c15f7f90b01fac4b745b58bd
           alias: pypi_mirror
     image: pymor/testing_py3.7:f6acb8bdf750d965c15f7f90b01fac4b745b58bd
->>>>>>> 35399ea4
     script: ./.ci/gitlab/cpp_demo.bash
 mpi 3 6:
     extends: .pytest
@@ -214,15 +195,9 @@
     variables:
         COVERAGE_FILE: coverage_mpi__3.6
     services:
-<<<<<<< HEAD
-        - name: pymor/pypi-mirror_stable_py3.6:f3adb4f5cea165b8e9bb2d5de42019bfc3c62eb2
-          alias: pypi_mirror
-    image: pymor/testing_py3.6:f3adb4f5cea165b8e9bb2d5de42019bfc3c62eb2
-=======
         - name: pymor/pypi-mirror_stable_py3.6:f6acb8bdf750d965c15f7f90b01fac4b745b58bd
           alias: pypi_mirror
     image: pymor/testing_py3.6:f6acb8bdf750d965c15f7f90b01fac4b745b58bd
->>>>>>> 35399ea4
     script:
         - |
           if [[ "$CI_COMMIT_REF_NAME" == *"github/PR_"* ]]; then
@@ -244,15 +219,9 @@
     variables:
         COVERAGE_FILE: coverage_mpi__3.7
     services:
-<<<<<<< HEAD
-        - name: pymor/pypi-mirror_stable_py3.7:f3adb4f5cea165b8e9bb2d5de42019bfc3c62eb2
-          alias: pypi_mirror
-    image: pymor/testing_py3.7:f3adb4f5cea165b8e9bb2d5de42019bfc3c62eb2
-=======
         - name: pymor/pypi-mirror_stable_py3.7:f6acb8bdf750d965c15f7f90b01fac4b745b58bd
           alias: pypi_mirror
     image: pymor/testing_py3.7:f6acb8bdf750d965c15f7f90b01fac4b745b58bd
->>>>>>> 35399ea4
     script:
         - |
           if [[ "$CI_COMMIT_REF_NAME" == *"github/PR_"* ]]; then
@@ -274,15 +243,9 @@
     variables:
         COVERAGE_FILE: coverage_mpi__3.8
     services:
-<<<<<<< HEAD
-        - name: pymor/pypi-mirror_stable_py3.8:f3adb4f5cea165b8e9bb2d5de42019bfc3c62eb2
-          alias: pypi_mirror
-    image: pymor/testing_py3.8:f3adb4f5cea165b8e9bb2d5de42019bfc3c62eb2
-=======
         - name: pymor/pypi-mirror_stable_py3.8:f6acb8bdf750d965c15f7f90b01fac4b745b58bd
           alias: pypi_mirror
     image: pymor/testing_py3.8:f6acb8bdf750d965c15f7f90b01fac4b745b58bd
->>>>>>> 35399ea4
     script:
         - |
           if [[ "$CI_COMMIT_REF_NAME" == *"github/PR_"* ]]; then
@@ -304,15 +267,9 @@
     variables:
         COVERAGE_FILE: coverage_notebooks_dir__3.6
     services:
-<<<<<<< HEAD
-        - name: pymor/pypi-mirror_stable_py3.6:f3adb4f5cea165b8e9bb2d5de42019bfc3c62eb2
-          alias: pypi_mirror
-    image: pymor/testing_py3.6:f3adb4f5cea165b8e9bb2d5de42019bfc3c62eb2
-=======
         - name: pymor/pypi-mirror_stable_py3.6:f6acb8bdf750d965c15f7f90b01fac4b745b58bd
           alias: pypi_mirror
     image: pymor/testing_py3.6:f6acb8bdf750d965c15f7f90b01fac4b745b58bd
->>>>>>> 35399ea4
     script:
         - |
           if [[ "$CI_COMMIT_REF_NAME" == *"github/PR_"* ]]; then
@@ -334,15 +291,9 @@
     variables:
         COVERAGE_FILE: coverage_notebooks_dir__3.7
     services:
-<<<<<<< HEAD
-        - name: pymor/pypi-mirror_stable_py3.7:f3adb4f5cea165b8e9bb2d5de42019bfc3c62eb2
-          alias: pypi_mirror
-    image: pymor/testing_py3.7:f3adb4f5cea165b8e9bb2d5de42019bfc3c62eb2
-=======
         - name: pymor/pypi-mirror_stable_py3.7:f6acb8bdf750d965c15f7f90b01fac4b745b58bd
           alias: pypi_mirror
     image: pymor/testing_py3.7:f6acb8bdf750d965c15f7f90b01fac4b745b58bd
->>>>>>> 35399ea4
     script:
         - |
           if [[ "$CI_COMMIT_REF_NAME" == *"github/PR_"* ]]; then
@@ -364,15 +315,9 @@
     variables:
         COVERAGE_FILE: coverage_notebooks_dir__3.8
     services:
-<<<<<<< HEAD
-        - name: pymor/pypi-mirror_stable_py3.8:f3adb4f5cea165b8e9bb2d5de42019bfc3c62eb2
-          alias: pypi_mirror
-    image: pymor/testing_py3.8:f3adb4f5cea165b8e9bb2d5de42019bfc3c62eb2
-=======
         - name: pymor/pypi-mirror_stable_py3.8:f6acb8bdf750d965c15f7f90b01fac4b745b58bd
           alias: pypi_mirror
     image: pymor/testing_py3.8:f6acb8bdf750d965c15f7f90b01fac4b745b58bd
->>>>>>> 35399ea4
     script:
         - |
           if [[ "$CI_COMMIT_REF_NAME" == *"github/PR_"* ]]; then
@@ -394,15 +339,9 @@
     variables:
         COVERAGE_FILE: coverage_pip_installed__3.6
     services:
-<<<<<<< HEAD
-        - name: pymor/pypi-mirror_stable_py3.6:f3adb4f5cea165b8e9bb2d5de42019bfc3c62eb2
-          alias: pypi_mirror
-    image: pymor/testing_py3.6:f3adb4f5cea165b8e9bb2d5de42019bfc3c62eb2
-=======
         - name: pymor/pypi-mirror_stable_py3.6:f6acb8bdf750d965c15f7f90b01fac4b745b58bd
           alias: pypi_mirror
     image: pymor/testing_py3.6:f6acb8bdf750d965c15f7f90b01fac4b745b58bd
->>>>>>> 35399ea4
     script:
         - |
           if [[ "$CI_COMMIT_REF_NAME" == *"github/PR_"* ]]; then
@@ -424,15 +363,9 @@
     variables:
         COVERAGE_FILE: coverage_pip_installed__3.7
     services:
-<<<<<<< HEAD
-        - name: pymor/pypi-mirror_stable_py3.7:f3adb4f5cea165b8e9bb2d5de42019bfc3c62eb2
-          alias: pypi_mirror
-    image: pymor/testing_py3.7:f3adb4f5cea165b8e9bb2d5de42019bfc3c62eb2
-=======
         - name: pymor/pypi-mirror_stable_py3.7:f6acb8bdf750d965c15f7f90b01fac4b745b58bd
           alias: pypi_mirror
     image: pymor/testing_py3.7:f6acb8bdf750d965c15f7f90b01fac4b745b58bd
->>>>>>> 35399ea4
     script:
         - |
           if [[ "$CI_COMMIT_REF_NAME" == *"github/PR_"* ]]; then
@@ -454,15 +387,9 @@
     variables:
         COVERAGE_FILE: coverage_pip_installed__3.8
     services:
-<<<<<<< HEAD
-        - name: pymor/pypi-mirror_stable_py3.8:f3adb4f5cea165b8e9bb2d5de42019bfc3c62eb2
-          alias: pypi_mirror
-    image: pymor/testing_py3.8:f3adb4f5cea165b8e9bb2d5de42019bfc3c62eb2
-=======
         - name: pymor/pypi-mirror_stable_py3.8:f6acb8bdf750d965c15f7f90b01fac4b745b58bd
           alias: pypi_mirror
     image: pymor/testing_py3.8:f6acb8bdf750d965c15f7f90b01fac4b745b58bd
->>>>>>> 35399ea4
     script:
         - |
           if [[ "$CI_COMMIT_REF_NAME" == *"github/PR_"* ]]; then
@@ -484,15 +411,9 @@
     variables:
         COVERAGE_FILE: coverage_vanilla__3.6
     services:
-<<<<<<< HEAD
-        - name: pymor/pypi-mirror_stable_py3.6:f3adb4f5cea165b8e9bb2d5de42019bfc3c62eb2
-          alias: pypi_mirror
-    image: pymor/testing_py3.6:f3adb4f5cea165b8e9bb2d5de42019bfc3c62eb2
-=======
         - name: pymor/pypi-mirror_stable_py3.6:f6acb8bdf750d965c15f7f90b01fac4b745b58bd
           alias: pypi_mirror
     image: pymor/testing_py3.6:f6acb8bdf750d965c15f7f90b01fac4b745b58bd
->>>>>>> 35399ea4
     script:
         - |
           if [[ "$CI_COMMIT_REF_NAME" == *"github/PR_"* ]]; then
@@ -514,15 +435,9 @@
     variables:
         COVERAGE_FILE: coverage_vanilla__3.7
     services:
-<<<<<<< HEAD
-        - name: pymor/pypi-mirror_stable_py3.7:f3adb4f5cea165b8e9bb2d5de42019bfc3c62eb2
-          alias: pypi_mirror
-    image: pymor/testing_py3.7:f3adb4f5cea165b8e9bb2d5de42019bfc3c62eb2
-=======
         - name: pymor/pypi-mirror_stable_py3.7:f6acb8bdf750d965c15f7f90b01fac4b745b58bd
           alias: pypi_mirror
     image: pymor/testing_py3.7:f6acb8bdf750d965c15f7f90b01fac4b745b58bd
->>>>>>> 35399ea4
     script:
         - |
           if [[ "$CI_COMMIT_REF_NAME" == *"github/PR_"* ]]; then
@@ -544,15 +459,9 @@
     variables:
         COVERAGE_FILE: coverage_vanilla__3.8
     services:
-<<<<<<< HEAD
-        - name: pymor/pypi-mirror_stable_py3.8:f3adb4f5cea165b8e9bb2d5de42019bfc3c62eb2
-          alias: pypi_mirror
-    image: pymor/testing_py3.8:f3adb4f5cea165b8e9bb2d5de42019bfc3c62eb2
-=======
         - name: pymor/pypi-mirror_stable_py3.8:f6acb8bdf750d965c15f7f90b01fac4b745b58bd
           alias: pypi_mirror
     image: pymor/testing_py3.8:f6acb8bdf750d965c15f7f90b01fac4b745b58bd
->>>>>>> 35399ea4
     script:
         - |
           if [[ "$CI_COMMIT_REF_NAME" == *"github/PR_"* ]]; then
@@ -574,15 +483,9 @@
     variables:
         COVERAGE_FILE: coverage_numpy_git__3.8
     services:
-<<<<<<< HEAD
-        - name: pymor/pypi-mirror_stable_py3.8:f3adb4f5cea165b8e9bb2d5de42019bfc3c62eb2
-          alias: pypi_mirror
-    image: pymor/testing_py3.8:f3adb4f5cea165b8e9bb2d5de42019bfc3c62eb2
-=======
         - name: pymor/pypi-mirror_stable_py3.8:f6acb8bdf750d965c15f7f90b01fac4b745b58bd
           alias: pypi_mirror
     image: pymor/testing_py3.8:f6acb8bdf750d965c15f7f90b01fac4b745b58bd
->>>>>>> 35399ea4
     script:
         - |
           if [[ "$CI_COMMIT_REF_NAME" == *"github/PR_"* ]]; then
@@ -604,15 +507,9 @@
     variables:
         COVERAGE_FILE: coverage_oldest__3.6
     services:
-<<<<<<< HEAD
-        - name: pymor/pypi-mirror_oldest_py3.6:f3adb4f5cea165b8e9bb2d5de42019bfc3c62eb2
-          alias: pypi_mirror
-    image: pymor/testing_py3.6:f3adb4f5cea165b8e9bb2d5de42019bfc3c62eb2
-=======
         - name: pymor/pypi-mirror_oldest_py3.6:f6acb8bdf750d965c15f7f90b01fac4b745b58bd
           alias: pypi_mirror
     image: pymor/testing_py3.6:f6acb8bdf750d965c15f7f90b01fac4b745b58bd
->>>>>>> 35399ea4
     script:
         - |
           if [[ "$CI_COMMIT_REF_NAME" == *"github/PR_"* ]]; then
@@ -634,15 +531,9 @@
         - if: $CI_PIPELINE_SOURCE == "schedule"
           when: always
     services:
-<<<<<<< HEAD
-        - name: pymor/pypi-mirror_stable_py3.6:f3adb4f5cea165b8e9bb2d5de42019bfc3c62eb2
-          alias: pypi_mirror
-    image: pymor/testing_py3.6:f3adb4f5cea165b8e9bb2d5de42019bfc3c62eb2
-=======
         - name: pymor/pypi-mirror_stable_py3.6:f6acb8bdf750d965c15f7f90b01fac4b745b58bd
           alias: pypi_mirror
     image: pymor/testing_py3.6:f6acb8bdf750d965c15f7f90b01fac4b745b58bd
->>>>>>> 35399ea4
     
     script: ./.ci/gitlab/test_vanilla.bash
 ci_weekly 3 7:
@@ -654,15 +545,9 @@
         - if: $CI_PIPELINE_SOURCE == "schedule"
           when: always
     services:
-<<<<<<< HEAD
-        - name: pymor/pypi-mirror_stable_py3.7:f3adb4f5cea165b8e9bb2d5de42019bfc3c62eb2
-          alias: pypi_mirror
-    image: pymor/testing_py3.7:f3adb4f5cea165b8e9bb2d5de42019bfc3c62eb2
-=======
         - name: pymor/pypi-mirror_stable_py3.7:f6acb8bdf750d965c15f7f90b01fac4b745b58bd
           alias: pypi_mirror
     image: pymor/testing_py3.7:f6acb8bdf750d965c15f7f90b01fac4b745b58bd
->>>>>>> 35399ea4
     
     script: ./.ci/gitlab/test_vanilla.bash
 ci_weekly 3 8:
@@ -674,15 +559,9 @@
         - if: $CI_PIPELINE_SOURCE == "schedule"
           when: always
     services:
-<<<<<<< HEAD
-        - name: pymor/pypi-mirror_stable_py3.8:f3adb4f5cea165b8e9bb2d5de42019bfc3c62eb2
-          alias: pypi_mirror
-    image: pymor/testing_py3.8:f3adb4f5cea165b8e9bb2d5de42019bfc3c62eb2
-=======
         - name: pymor/pypi-mirror_stable_py3.8:f6acb8bdf750d965c15f7f90b01fac4b745b58bd
           alias: pypi_mirror
     image: pymor/testing_py3.8:f6acb8bdf750d965c15f7f90b01fac4b745b58bd
->>>>>>> 35399ea4
     
     script: ./.ci/gitlab/test_vanilla.bash
 
@@ -736,64 +615,40 @@
 pip 1/3:
     tags: [mike]
     services:
-<<<<<<< HEAD
-        - name: pymor/pypi-mirror_stable_py3.6:f3adb4f5cea165b8e9bb2d5de42019bfc3c62eb2
-=======
         - name: pymor/pypi-mirror_stable_py3.6:f6acb8bdf750d965c15f7f90b01fac4b745b58bd
->>>>>>> 35399ea4
           alias: pypi_mirror
     rules:
         - if: $CI_PIPELINE_SOURCE == "schedule"
           when: never
         - when: on_success
     stage: install_checks
-<<<<<<< HEAD
-    image: pymor/deploy_checks_centos_8:f3adb4f5cea165b8e9bb2d5de42019bfc3c62eb2
-=======
     image: pymor/deploy_checks_centos_8:f6acb8bdf750d965c15f7f90b01fac4b745b58bd
->>>>>>> 35399ea4
     script: ./.ci/gitlab/install_checks/centos_8/check.bash
 
 pip 2/3:
     tags: [mike]
     services:
-<<<<<<< HEAD
-        - name: pymor/pypi-mirror_stable_py3.7:f3adb4f5cea165b8e9bb2d5de42019bfc3c62eb2
-=======
         - name: pymor/pypi-mirror_stable_py3.7:f6acb8bdf750d965c15f7f90b01fac4b745b58bd
->>>>>>> 35399ea4
           alias: pypi_mirror
     rules:
         - if: $CI_PIPELINE_SOURCE == "schedule"
           when: never
         - when: on_success
     stage: install_checks
-<<<<<<< HEAD
-    image: pymor/deploy_checks_debian_buster:f3adb4f5cea165b8e9bb2d5de42019bfc3c62eb2
-=======
     image: pymor/deploy_checks_debian_buster:f6acb8bdf750d965c15f7f90b01fac4b745b58bd
->>>>>>> 35399ea4
     script: ./.ci/gitlab/install_checks/debian_buster/check.bash
 
 pip 3/3:
     tags: [mike]
     services:
-<<<<<<< HEAD
-        - name: pymor/pypi-mirror_stable_py3.8:f3adb4f5cea165b8e9bb2d5de42019bfc3c62eb2
-=======
         - name: pymor/pypi-mirror_stable_py3.8:f6acb8bdf750d965c15f7f90b01fac4b745b58bd
->>>>>>> 35399ea4
           alias: pypi_mirror
     rules:
         - if: $CI_PIPELINE_SOURCE == "schedule"
           when: never
         - when: on_success
     stage: install_checks
-<<<<<<< HEAD
-    image: pymor/deploy_checks_debian_bullseye:f3adb4f5cea165b8e9bb2d5de42019bfc3c62eb2
-=======
     image: pymor/deploy_checks_debian_bullseye:f6acb8bdf750d965c15f7f90b01fac4b745b58bd
->>>>>>> 35399ea4
     script: ./.ci/gitlab/install_checks/debian_bullseye/check.bash
 
 
@@ -1019,15 +874,9 @@
           when: never
         - when: on_success
     services:
-<<<<<<< HEAD
-        - name: pymor/pypi-mirror_stable_py3.7:f3adb4f5cea165b8e9bb2d5de42019bfc3c62eb2
-          alias: pypi_mirror
-    image: pymor/jupyter_py3.7:f3adb4f5cea165b8e9bb2d5de42019bfc3c62eb2
-=======
         - name: pymor/pypi-mirror_stable_py3.7:f6acb8bdf750d965c15f7f90b01fac4b745b58bd
           alias: pypi_mirror
     image: pymor/jupyter_py3.7:f6acb8bdf750d965c15f7f90b01fac4b745b58bd
->>>>>>> 35399ea4
     script:
         - ${CI_PROJECT_DIR}/.ci/gitlab/test_docs.bash
     stage: build
