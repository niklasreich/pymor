[build-system]
requires = ["hatchling"]
build-backend = "hatchling.build"

[project]
name = "pymor"
dynamic = ["version"]
description = " "
readme = "README.md"
license.file = "LICENSE.txt"
requires-python = ">=3.8"
authors = [
    { name = "pyMOR developers", email = "main.developers@pymor.org" },
]
maintainers = [
    { name = "Stephan Rave", email = "stephan.rave@uni-muenster.de" },
]
classifiers = [
    "Intended Audience :: Science/Research",
    "License :: OSI Approved :: BSD License",
    "Programming Language :: Python :: 3.8",
    "Programming Language :: Python :: 3.9",
    "Programming Language :: Python :: 3.10",
    "Programming Language :: Python :: 3.11",
    "Topic :: Scientific/Engineering :: Mathematics",
]
dependencies = [
    "diskcache",
    "matplotlib",
    "numpy>=1.20.3,!=1.25.0",  # 1.25.0 crashes CI
    "packaging",
    "pillow",
    "pygments",
    "qtpy>=2.3.1",
    "scipy>=1.5.4",
    "typer",
]

[project.optional-dependencies]
# additional dependencies for building docs via 'make docs'
docs = [
   "pymor[docs_additional,jupyter,slycot,ann]"
]

# we have the docs-related additional dependencies as a separate extra here
# to avoid pip-compile include pymor itself as a dependency, why is happening
# when recursive extras are used within recursive extras
docs-additional = [
    "bash_kernel",
    "docutils",
    "myst-nb>=0.16",
    "pybind11[global]",
    "python-slugify",
    "sphinx-autoapi>=1.8,<2",
    "sphinx-material",
    "sphinx>=5.0,<5.2",
    "sphinxcontrib-bibtex",
]

# additional dependencies for running tests via 'make tests'
tests = [
    "hypothesis[numpy,pytest]==6.56.3",  # pin hypothesis version to ensure deterministic tests
    "pytest-notebook",
    "notebook",
    "pytest-cov",
    "pytest-datadir",
    "pytest>=7.2.1",  # 7.2.0 causes format_source tests to fail do to wrong paths in co_filename
]

# additional dependencies for pyMOR development
dev = [
    "ruff==0.0.276",      # our linter of choice
    "conda_lock==1.4.0",  # needed for make ci_conda_requirements
    "hatch",              # build frontend for building and publishing pyMOR images
]


### Optional dependencies for MOR algorithms

# dependencies for deep-learning based MOR methods
ann = [
    "torch>=1.11.0",
]

# dense matrix equation solver for system-theoretic methods and H-infinity norm calculation
# requires OpenBLAS headers and a Fortran compiler
slycot = [
    "slycot>=0.5.4",
]

# parallelization of some MOR algorithms (e.g. greedy search) using ipyparallel
ipyparallel = [
    "ipyparallel>=6.2.5",
]

# parallelization of some MOR algorithms (e.g. greedy search) using mpi
# support for MPI-distributed solvers
mpi = [
    "mpi4py>=3.0.3",
]


### Builtin discretizations

# GUI support for builtin discretizations
gui = [
    "pyside6>=6.4.3",
    "pyopengl!=3.1.7",
]

# jupyter integration
jupyter = [
    "ipympl",
    "ipywidgets>7",
<<<<<<< HEAD
    "jupyter_server>1.3,<2.0",
=======
    "jupyterlab",
    "jupyterlab-myst",
>>>>>>> 7afe3b35
    "k3d>=2.15.2",
    "notebook",
]

# VTK output for builtin discretizations
vtk = [
    "lxml",
    "meshio>=4.4",
    "pyevtk",
    "xmljson",
]

# gmsh support for builtin discretizations
gmsh = [
    "gmsh",
]


## Supported external solvers available on PyPI

dune = [
    "dune-xt[visualisation]>=2022.5.3; platform_system==\"Linux\" and platform_machine==\"x86_64\"",
    "dune-gdt>=2022.5.3; platform_system==\"Linux\" and platform_machine==\"x86_64\"",
]

ngsolve = [
    "ngsolve",
]

scikit-fem = [
    "scikit-fem>=6.0.0",
]


## Meta dependencies

# install all optional dependencies, except those requiring a compiler toolchain to build
full = [
    "pymor[docs_additional,tests,dev,ann,ipyparallel,gui,jupyter,vtk,gmsh,dune,ngsolve,scikit-fem]",
]

# install all optional dependencies, including those requiring a compiler toolchain to build
full-compiled = [
    "pymor[full,slycot,mpi]",
]


[project.scripts]
pymor-demo = "pymor.scripts.pymor_demo:run"
pymor-vis = "pymor.scripts.pymor_vis:run"

[project.urls]
Homepage = "https://pymor.org"

[tool.hatch.version]
path = "src/pymor/__init__.py"

[tool.hatch.build.targets.sdist]
include = [
    "/src",
    "/docs",
    "CITATION.cff"
]

[tool.hatch.build.targets.wheel]
packages = [
    "/src/pymor",
    "/src/pymordemos",
]


[tool.pytest.ini_options]
pythonpath = "src"
testpaths = "src/pymortests"
python_files = "*.py"
# exclude misbehaving plugin from auto load
addopts = "-p no:nb_regression --durations 10"
junit_family = "xunit2"
markers = [
    "builtin: test does not require external PDE solver"
]


# omit the runtime compiled source of pymor.analyticalproblems.expression.Expression
[tool.coverage.report]
omit = [
  "expression",
  "*/expression",
  "src/pymor/version.py",
  "pymor/version",
]

[tool.coverage.run]
relative_files = true
source = [
  "src",
]
source_pkgs = [
  "pymor",
]
omit = [
  "expression",
  "*/expression",
  "src/pymor/version.py",
  "pymor/version",
]

# each entry is a list of paths that coverage will consider to be equivalent
# this allows to map source files if pymor is imported from installed package
[tool.coverage.paths]
root = [
  "/pymor",
  "src/pymor",
]


[tool.ruff]
# this makes isort behave nicely
src = ["src"]
line-length = 120
select = ["D", "E", "F", "I", "ICN", "N", "Q", "W"]
ignore = [
    "D10", "D404",
    "D401", "D405", "D407", "D410", "D411", "D414", # related to 'parameters'
    "E402", "E731", "E741",
    "F722",
    "N802", "N803", "N806"]
# D10? missing docstring in module, function, method, magic, __init__, public nested class
# D404 First word of the docstring should not be "This"
# D405, D407, D410, D411, D414 The linter thins the argument name 'parameters' is a docstring section
# E402 module level import not at top of file (due to config.require("PKG") syntax)
# E731 do not assign a lambda expression, use a def
# E741 do not use variables named 'l', 'O', or 'I'
# F722 syntax error in forward annotation
# N802 function name should be lowercase
# N803 argument name should be lowercase (we use single capital letters everywhere for vectorarrays)
# N806 same for variables in function

[tool.ruff.flake8-import-conventions]
banned-from = ["numpy.linalg"]  # avoids importing similar routines from numpy.linalg and scipy.linalg

[tool.ruff.flake8-import-conventions.extend-aliases]
scipy = ""  # don't import scipy directly
"scipy.linalg" = "spla"

[tool.ruff.flake8-quotes]
inline-quotes = "single"

[tool.ruff.per-file-ignores]
"__init__.py" = ["F401"]
"src/pymor/algorithms/rules.py" = ["N801", "N805"] # class name CapWords convention, first argument should be `self`
"src/pymor/analyticalproblems/expressions.py" = ["N801"] # class name CapWords convention
"versioneer.py" = ["N801"] # class name CapWords convention
"docs/source/try_on_binder.py" = ["N801"] # class name CapWords convention
"src/pymordemos/*" = ["F403", "F405"] # undefined import due to pymor.basic functionality
"src/pymor/basic.py" = ["F401"] # ununsed imports

[tool.ruff.pycodestyle]
max-doc-length = 100

[tool.ruff.pydocstyle]
convention = "numpy"<|MERGE_RESOLUTION|>--- conflicted
+++ resolved
@@ -112,12 +112,8 @@
 jupyter = [
     "ipympl",
     "ipywidgets>7",
-<<<<<<< HEAD
-    "jupyter_server>1.3,<2.0",
-=======
     "jupyterlab",
     "jupyterlab-myst",
->>>>>>> 7afe3b35
     "k3d>=2.15.2",
     "notebook",
 ]
